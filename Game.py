from abc import ABC, abstractmethod
import typing

import numpy as np

from utils.game_utils import GameState


class Game(ABC):
    """
    This class specifies the base Game class. To define your own game, subclass
    this class and implement the functions below. This works when the game is
    single-player, two-player, adversarial and turn-based.

    Use 1 for player1 and -1 for player2 (if |players| > 1).

    See hex/HexGame.py for an example implementation.
    """

    def __init__(self, n_players: int = 1) -> None:
        self.n_players = n_players
        self.n_symmetries = 1

    @abstractmethod
    def getInitialState(self) -> GameState:
        """
        Returns:
            startState: a representation of the initial state (ideally this is the form
                        that will be the input to your neural network)
        """

    @abstractmethod
    def getDimensions(self) -> typing.Tuple[int, ...]:
        """
        Returns:
            (x,y): a tuple of the state dimensions
        """

    @abstractmethod
    def getActionSize(self) -> int:
        """
        Returns:
            actionSize: number of all possible actions
        """

    @abstractmethod
    def getNextState(self, state: GameState, action: int, **kwargs) -> typing.Tuple[GameState, float]:
        """
        Input:
            state: current state
            player: current player (1 or -1)
            action: action taken by current player

        Returns:
            nextState: State after applying action
            reward: Immediate observed reward (default should be 0 for most boardgames)
        """

    @abstractmethod
    def getLegalMoves(self, state: GameState) -> np.ndarray:
        """
        Input:
            board: current state
            player: current player

        Returns:
            validMoves: a binary vector of length self.getActionSize(), 1 for
                        moves that are legal 0 for invalid moves
        """

    @abstractmethod
    def getGameEnded(self, state: GameState) -> typing.Union[float, int]:
        """
        Input:
            state: current state
            player: current player (1 or -1)

        Returns:
            z: 0 if game has not ended. 1 if player won, -1 if player lost,
               small non-zero value for draw.
               
        """

    @abstractmethod
    def buildObservation(self, state: GameState) -> np.ndarray:
        """
        Input:
            state: current state
            player: current player (1 or -1)
            form: Enum specification for how the observation should be constructed

        Returns:
            observation: Game specific implementation for what the neural network observes
                         at the state provided as an argument.
        """

    @abstractmethod
    def getSymmetries(self, state: GameState, pi: np.ndarray) -> typing.List:
        """
        Input:
            state: current state
            pi: policy vector of size self.getActionSize()

        Returns:
            symmForms: a list of [(state,pi)] where each tuple is a symmetrical
                       form of the state and the corresponding pi vector. This
                       is used when training AlphaZero from examples.
        """

    @abstractmethod
    def getHash(self, state: GameState) -> str:
        """
        Input:
            state: current state

        Returns:
            stateString: a quick conversion of state to a string format. Required by MCTS for hashing.
<<<<<<< HEAD
        """
=======
        """
        pass

    def render(self, state):
        pass
>>>>>>> 4683f784
<|MERGE_RESOLUTION|>--- conflicted
+++ resolved
@@ -115,12 +115,7 @@
 
         Returns:
             stateString: a quick conversion of state to a string format. Required by MCTS for hashing.
-<<<<<<< HEAD
         """
-=======
-        """
-        pass
 
     def render(self, state):
-        pass
->>>>>>> 4683f784
+        pass