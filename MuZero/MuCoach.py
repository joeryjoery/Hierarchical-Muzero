--- conflicted
+++ resolved
@@ -53,56 +53,30 @@
                            n-step returns (game outcomes for boardgames). If the last player equals
                            currPlayer, then r and v are positive, otherwise they are negated.
         """
-<<<<<<< HEAD
 
-        board_history = []
-        action_history = []
-        player_history = []
-
-        train_examples = []
-        board = self.game.getInitBoard()
-=======
-        train_examples = list()
+        history, train_examples = list(), list()
         s = self.game.getInitBoard()
->>>>>>> 28bef03f
         self.current_player = 1
         episode_step = 0
-        z = 0
 
-        while z == 0:
+        while self.game.getGameEnded(s, self.current_player):
             episode_step += 1
-<<<<<<< HEAD
-            observation = self.game.buildImage(board_history, action_history, player_history)  # flip
+            observation = self.game.buildImage(board_history, action_history, player_history)
             temp = int(episode_step < self.args.tempThreshold)
 
             pi = self.mcts.getActionProb(observation, temp=temp)
-            train_examples.append([observation, self.current_player, pi, None])  # TODO: Change to trajectory
+            action = np.random.choice(len(pi), p=pi)
 
-            action = self.mcts.selectAction(pi)
-            # action = np.random.choice(len(pi), p=pi)
-            board, self.current_player = self.game.getNextState(board, self.current_player, action)  # flip
-            board_history.append(board)
-            action_history.append(action)
-            player_history.append(self.current_player)
-=======
-            canonical_state = self.game.getCanonicalForm(s, self.current_player)
-
-            # Turns to greedy selection after exceeding step threshold
-            temp = int(episode_step < self.args.tempThreshold)
-
-            trajectory = self.build_trajectory(train_examples, canonical_state)
-            pi = self.mcts.getActionProb(trajectory, temp=temp)
-            action = np.random.choice(len(pi), p=pi)
->>>>>>> 28bef03f
-
-            s_next, r, self.current_player = self.game.getNextState(s, action, self.current_player)  # flip
+            s_next, r, self.current_player = self.game.getNextState(s, action, self.current_player)
+            
             train_examples.append([canonical_state, self.current_player, pi, r, None])
-
-            z = self.game.getGameEnded(s_next, self.current_player)
+            history.append((s_next, action, self.current_player))
+            
             s = s_next
 
-        return [(x[0], x[2], +x[3], +z) if x[1] == self.current_player else  # +reward and +(n-step return)
-                (x[0], x[2], -x[3], -z) for x in train_examples]             # -reward and -(n-step return)
+        # TODO: n step return computation
+        return [(x[0], x[2], +x[3], +1) if x[1] == self.current_player else  # +reward and +(n-step return)
+                (x[0], x[2], -x[3], -1) for x in train_examples]             # -reward and -(n-step return)
 
     def selfPlay(self):
         iteration_train_examples = deque([], maxlen=self.args.maxlenOfQueue)
