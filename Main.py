"""
File to perform small test runs on the codebase for both AlphaZero and MuZero.
"""
from datetime import datetime
import argparse

import utils.debugging as debugger
from utils.debugging import *
from utils.storage import DotDict

from AlphaZero.AlphaCoach import AlphaZeroCoach
from MuZero.MuCoach import MuZeroCoach

from AlphaZero.models.DefaultAlphaZero import DefaultAlphaZero as ANet
from MuZero.models.DefaultMuZero import DefaultMuZero as MNet

from Games.hex.HexGame import HexGame
from Games.othello.OthelloGame import OthelloGame
from Games.gym.GymGame import GymGame
from Games.atari.AtariGame import AtariGame

from Experimenter.experimenter import ExperimentConfig, tournament_final


def get_run_name(config_name, architecture, game):
    time = datetime.now().strftime("%Y%m%d-%H%M%S")
    return f"{config_name}_{architecture}_{game}_{time}"


def learnA0(g, content, run_name):
    net_args, args = content.net_args, content.args

    print("Testing:", ", ".join(run_name.split("_")))

    net = ANet(g, net_args, content.architecture)

    if args.load_model:
        net.load_checkpoint(args.load_folder_file[0], args.load_folder_file[1])

    c = AlphaZeroCoach(g, net, args, run_name)
    if args.load_model:
        print("Load trainExamples from file")
        c.loadTrainExamples()

    content.to_json(f'out/AlphaZeroOut/{run_name}.json')

    c.learn()


def learnM0(g, content, run_name):
    net_args, args = content.net_args, content.args

    print("Testing:", ", ".join(run_name.split("_")))

    net = MNet(g, net_args, content.architecture)

    if args.load_model:
        net.load_checkpoint(args.load_folder_file[0], args.load_folder_file[1])

    c = MuZeroCoach(g, net, args, run_name)

    content.to_json(f'out/MuZeroOut/{run_name}.json')

    c.learn()


def game_from_name(name):
    match_name = name.lower()

    if match_name == "hex":
        return HexGame(BOARD_SIZE)
    elif match_name == "othello":
        return OthelloGame(BOARD_SIZE)
    elif match_name == "gym":
        return GymGame("CartPole-v1")
    elif match_name.startswith("gym_"):
        return GymGame(name[len("gymS"):])
    elif match_name.startswith("atari_"):
        game_name = match_name[len("atari_"):]
        game_name = game_name.capitalize() + "NoFrameskip-v4"
        return AtariGame(game_name)


if __name__ == "__main__":
<<<<<<< HEAD
    # Handle console arguments
=======


>>>>>>> f12c27f9
    parser = argparse.ArgumentParser(description="A MuZero and AlphaZero implementation in Tensorflow.")

    parser.add_argument("--debug", action="store_true", default=False, help="Turn on debug mode")
    parser.add_argument("--lograte", type=int, default=1, help="Backprop logging frequency")
    parser.add_argument("--render", action="store_true", default=False,
                        help="Render the environment during training and pitting")

    modes = ["train", "experiment"]
    parser.add_argument("--mode", "-m", choices=modes, default="experiment")
    parser.add_argument("--config", "-c", help="Path to config file", required=True)
    parser.add_argument("--boardsize", "-s", type=int, default=5, help="Board size (if relevant)")

    mode_parsers = parser.add_subparsers(title="Modes")

    experiment_parser = mode_parsers.add_parser("experiment")
    experiment_parser.set_defaults(mode="experiment")

    train_parser = mode_parsers.add_parser("train")
    train_parser.set_defaults(mode="train")
    train_parser.add_argument("--game", default="gym")

    args = parser.parse_args()

    print("DEBUG IS ", args.debug)

    debugger.DEBUG_MODE = args.debug
    debugger.RENDER = args.render
    debugger.LOG_RATE = args.lograte

    BOARD_SIZE = args.boardsize

    if args.mode == "train":
        content = DotDict.from_json(args.config)
        game = game_from_name(args.game)
        run_name = get_run_name(content.name, content.architecture, args.game)

        if content.algorithm == "ALPHAZERO":
            learnA0(game, content, run_name)
        elif content.algorithm == "MUZERO":
            learnM0(game, content, run_name)
        else:
            raise NotImplementedError(f"Cannot train on algorithm '{content.algorithm}'")

    elif args.mode == "experiment":
        b = ExperimentConfig(args.config)
        b.construct()
        print(b.game_config)
        print(b.player_configs)

<<<<<<< HEAD
        tournament_final(experiment=b)
=======
        tournament_final(experiment=b)
    
    else:
        # Ad hoc code path. Use for quick tests

        # learnA0(GymGame("CartPole-v1"), ALPHAZERO_DEFAULTS)
        # learnA0(HexGame(BOARD_SIZE), ALPHAZERO_BOARD)
        #
        debugger.DEBUG_MODE = True
        content = DotDict.from_json(MUZERO_CARTPOLE)
        run_name = get_run_name(content.name, content.architecture, "gym")

        # game = HexGame(BOARD_SIZE)
        # learnM0(game, content)
        learnM0(GymGame("CartPole-v1"), content, run_name)
        # learnM0(AtariGame('BreakoutNoFrameskip-v4'), MUZERO_ATARI)

        # b = ExperimentConfig(MUZERO_RANDOM)
        # b = ExperimentConfig(ALPHAZERO_RANDOM)
        # b = ExperimentConfig(args.config)
        # b.construct() 
        # print(b.game_config)
        # print(b.player_configs)

        # tournament_final(experiment=b)


>>>>>>> f12c27f9
<|MERGE_RESOLUTION|>--- conflicted
+++ resolved
@@ -82,12 +82,8 @@
 
 
 if __name__ == "__main__":
-<<<<<<< HEAD
     # Handle console arguments
-=======
 
-
->>>>>>> f12c27f9
     parser = argparse.ArgumentParser(description="A MuZero and AlphaZero implementation in Tensorflow.")
 
     parser.add_argument("--debug", action="store_true", default=False, help="Turn on debug mode")
@@ -137,11 +133,8 @@
         print(b.game_config)
         print(b.player_configs)
 
-<<<<<<< HEAD
         tournament_final(experiment=b)
-=======
-        tournament_final(experiment=b)
-    
+
     else:
         # Ad hoc code path. Use for quick tests
 
@@ -160,11 +153,10 @@
         # b = ExperimentConfig(MUZERO_RANDOM)
         # b = ExperimentConfig(ALPHAZERO_RANDOM)
         # b = ExperimentConfig(args.config)
-        # b.construct() 
+        # b.construct()
         # print(b.game_config)
         # print(b.player_configs)
 
         # tournament_final(experiment=b)
 
 
->>>>>>> f12c27f9
